import numpy as np
import carla


def _preprocess_observation(obs):
    # return obs
    return obs["affordances"], obs["hlc"]  # (only valid for env=carla-*)


class StepSampler(object):

    def __init__(self, env, max_traj_length=1000):
        self.max_traj_length = max_traj_length
        self._env = env
        self._traj_steps = 0
        self._current_observation, self._current_hlc = _preprocess_observation(self.env.reset())

    def sample(self, policy, n_steps, deterministic=False, replay_buffer=None, draw_waypoints=False):
        observations = []
        actions = []
        rewards = []
        next_observations = []
        dones = []
        hlcs = []

        for _ in range(n_steps):
            self._traj_steps += 1
            observation = self._current_observation
            hlc = self._current_hlc
            action = policy(np.expand_dims(observation, 0), hlc=hlc, deterministic=deterministic)[0, :]

<<<<<<< HEAD
            next_observation, reward, done, _ = self.env.step(action)
            next_observation, next_hlc = _preprocess_observation(next_observation)
=======
            next_observation, reward, done, info = self.env.step(action)

            # we just want follow lane trajectories (only valid for env=carla-*)
            if next_observation["hlc"] != 3:
                self._traj_steps = 0
                self._current_observation = _preprocess_observation(self.env.reset())
            next_observation = _preprocess_observation(next_observation)
>>>>>>> d4ae8d95

            observations.append(observation)
            actions.append(action)
            rewards.append(reward)
            dones.append(done)
            next_observations.append(next_observation)
            hlcs.append(hlc)

            self._current_observation = next_observation
            self._current_hlc = next_hlc

            if replay_buffer is not None:
                replay_buffer.add_sample(
                    observation, action, reward, next_observation, done, hlc
                )

            if done or self._traj_steps >= self.max_traj_length:
                self._traj_steps = 0
                self._current_observation, self._current_hlc = _preprocess_observation(self.env.reset())

        return dict(
            observations=np.array(observations, dtype=np.float32),
            actions=np.array(actions, dtype=np.float32),
            rewards=np.array(rewards, dtype=np.float32),
            next_observations=np.array(next_observations, dtype=np.float32),
            dones=np.array(dones, dtype=np.float32),
            hlcs=np.array(hlcs, dtype=np.float32)
        )

    @property
    def env(self):
        return self._env


class TrajSampler(object):

    def __init__(self, env, max_traj_length=1000):
        self.max_traj_length = max_traj_length
        self._env = env

    def sample(self, policy, n_trajs, deterministic=False, replay_buffer=None, verbose=False, draw_waypoints=False):
        trajs = []
        info = {
            'collision': [],
            'out_of_lane': [],
            'mean_speed': [],
        }
        for n_traj in range(n_trajs):
            observations = []
            actions = []
            rewards = []
            next_observations = []
            dones = []
            hlcs = []

            colision = False
            out_of_lane = False
            speeds = 0
            nb_steps = 0

            observation, hlc = _preprocess_observation(self.env.reset())

            for _ in range(self.max_traj_length):
                action = policy(np.expand_dims(observation, 0), hlc=hlc, deterministic=deterministic)[0, :]

                next_observation, reward, done, info_ = self.env.step(action)
<<<<<<< HEAD
                next_observation, next_hlc = _preprocess_observation(next_observation)
=======
                if draw_waypoints:
                    for waypoint in info_['waypoints']:
                        self._env.world.debug.draw_string(carla.Location(x=waypoint[0], y=waypoint[1], z=0),
                                                          'x',
                                                          draw_shadow=False,
                                                          color=carla.Color(r=255, g=0, b=0),
                                                          life_time=5,
                                                          persistent_lines=True)

                # # we just want follow lane trajectories (only valid for env=carla-*)
                if next_observation["hlc"] != 3:
                    break

                next_observation = _preprocess_observation(next_observation)
>>>>>>> d4ae8d95
                observations.append(observation)
                actions.append(action)
                rewards.append(reward)
                dones.append(done)
                next_observations.append(next_observation)
                hlcs.append(hlc)

                if replay_buffer is not None:
                    replay_buffer.add_sample(
                        observation, action, reward, next_observation, done, hlc
                    )

                observation = next_observation
                hlc = next_hlc
                colision = colision or info_['colision']
                out_of_lane = out_of_lane or info_['out_of_lane']
                speeds += info_['speed']
                nb_steps += 1

                if done:
                    break

            trajs.append(dict(
                observations=np.array(observations, dtype=np.float32),
                actions=np.array(actions, dtype=np.float32),
                rewards=np.array(rewards, dtype=np.float32),
                next_observations=np.array(next_observations, dtype=np.float32),
                dones=np.array(dones, dtype=np.float32),
                hlcs=np.array(hlcs, dtype=np.float32)
            ))
            info['collision'].append(colision)
            info['out_of_lane'].append(out_of_lane)
            info['mean_speed'].append(speeds / nb_steps)

            if verbose:
                print(f"Traj #{n_traj}, steps={nb_steps}, collision={colision}, return={np.sum(rewards):.3f}, "
                      f"out_of_lane={colision}, mean_speed={(speeds / nb_steps):.3f}")

        return trajs, info

    @property
    def env(self):
        return self._env<|MERGE_RESOLUTION|>--- conflicted
+++ resolved
@@ -29,18 +29,8 @@
             hlc = self._current_hlc
             action = policy(np.expand_dims(observation, 0), hlc=hlc, deterministic=deterministic)[0, :]
 
-<<<<<<< HEAD
             next_observation, reward, done, _ = self.env.step(action)
             next_observation, next_hlc = _preprocess_observation(next_observation)
-=======
-            next_observation, reward, done, info = self.env.step(action)
-
-            # we just want follow lane trajectories (only valid for env=carla-*)
-            if next_observation["hlc"] != 3:
-                self._traj_steps = 0
-                self._current_observation = _preprocess_observation(self.env.reset())
-            next_observation = _preprocess_observation(next_observation)
->>>>>>> d4ae8d95
 
             observations.append(observation)
             actions.append(action)
@@ -107,9 +97,7 @@
                 action = policy(np.expand_dims(observation, 0), hlc=hlc, deterministic=deterministic)[0, :]
 
                 next_observation, reward, done, info_ = self.env.step(action)
-<<<<<<< HEAD
-                next_observation, next_hlc = _preprocess_observation(next_observation)
-=======
+
                 if draw_waypoints:
                     for waypoint in info_['waypoints']:
                         self._env.world.debug.draw_string(carla.Location(x=waypoint[0], y=waypoint[1], z=0),
@@ -119,12 +107,8 @@
                                                           life_time=5,
                                                           persistent_lines=True)
 
-                # # we just want follow lane trajectories (only valid for env=carla-*)
-                if next_observation["hlc"] != 3:
-                    break
+                next_observation, next_hlc = _preprocess_observation(next_observation)
 
-                next_observation = _preprocess_observation(next_observation)
->>>>>>> d4ae8d95
                 observations.append(observation)
                 actions.append(action)
                 rewards.append(reward)
